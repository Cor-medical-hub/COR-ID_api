


body, html {
    height: 100%;
    margin: 0;
    display: flex;
    justify-content: center;
    align-items: center;
    font-family: Arial, sans-serif;
    background-image:url('/static/background.jpg');
    background-size: cover; /* Масштабирует изображение, чтобы оно покрывало весь экран */
    background-position: center; /* Центрирует изображение */
    background-repeat: no-repeat;
    background-attachment: fixed;
}

.container {
    width: 250px; /* Установите фиксированную ширину контейнера */
    margin: 0 auto;
    padding: 20px;
    border: 1px solid #ccc;
    border-radius: 30px;
    box-shadow: 0 0 10px rgba(0, 0, 0, 0.1);
    background-color: rgba(255, 255, 255, 0.5); /* Белый фон с 70% непрозрачности */
    text-align: center;
    align-items: center;
    display: flex; /* Включаем Flexbox */
    flex-direction: column; /* Элементы располагаются вертикально */
    justify-content: center; /* Выравнивание элементов по центру по вертикали */
}

.header-container {
    display: flex; /* Используем flexbox для выравнивания */
    align-items: center; /* Выравниваем элементы по вертикали */
    justify-content: space-between; /* Распределяем пространство между элементами */
    margin-bottom: 20px; /* Отступ снизу для разделения с другими элементами */
    gap: 40px;
}

.settings-container {
    display: flex; 
    align-items: center; 
    justify-content: space-between;
    margin-bottom: 20px;
    gap: 90px;
}


#back-link {
  text-align: left;
  top: 10px;
  left: -50px;
  text-decoration: none;
  color: #007bff; /* цвет ссылки */
}

#back-link:hover {
    text-decoration: underline;
}

form {
    display: flex;
    flex-direction: column;
    align-items: center;
}


.input-wrapper {
    position: relative;
    max-width: 200px;
}

input[type="email"],
input[type="password"],
input[type="text"] {
    padding: 10px;
    margin-bottom: 10px;
    border: 1px solid #f0f0f0;
    border-radius: 12px;
    width: 100%;
    box-sizing: border-box;
}

 .toggle-password {
    position: absolute;
    right: 10px;
    top: 40%;
    transform: translateY(-50%);
    cursor: pointer;
    font-size: 18px;
    user-select: none;
    }

/* Основной цвет placeholder */
::placeholder {
    color: #B1A1DA;
    opacity: 1; /* Убирает полупрозрачность */
}

/* Для браузеров, использующих `:-ms-input-placeholder` */
:-ms-input-placeholder {
    color: #B1A1DA;
}

/* Для Edge */
::-ms-input-placeholder {
    color: #B1A1DA;
}


#message {
    color: red;
}
#messageOk {
    color:#5B4296;
}
button, input[type="submit"], input[type="button"] {
    padding: 10px;
    border: none;
    margin: 10px 0;
    background-color: #7527B2;
    color: white;
    cursor: pointer;
    border-radius: 12px;
    width: 100%;
    max-width: 200px;
    height: 40px;
}
button:hover, input[type="submit"]:hover, input[type="button"]:hover {
    background-color: #7B43F2;
}

button:active {
    background-color: #5F41B2;
    transform: translateY(2px);
}

button:disabled {
    background-color: #D2CAE8;
    color: #ffffff;
}


.button-container {
    margin-top: 15px; 
    display: flex;
    gap: 40px;
    justify-content: space-between;
    width: 100%;
    padding: 1px;
    box-sizing: border-box;
    align-self: stretch; 
}

#admin-button-container {
    width: 100%; 
    max-width: 200px; 
}

.delete-button {
    padding: 10px;
    border: 1px solid #DF1125; 
    margin: 10px 0;
    background-color: white;
    color: #DF1125;
    cursor: pointer;
    border-radius: 12px;
    width: 100%;
    max-width: 200px;
    height: 40px;
    display: flex;
    align-items: center;
    justify-content: center;
    gap: 12px; /* Отступ между иконкой и текстом */
    font-size: 13px;
    transition: background-color 0.3s, color 0.3s, transform 0.2s;
}

.delete-button:hover {
    background-color: #ffffff;
    color: #830714; 
    transform: translateY(-2px);
    cursor: pointer;
}

.delete-button:active {
    background-color: #ffffff;
    transform: translateY(2px);
    color: #c22e3d;
}

.plus-button {
    background-color: #7527B2; /* Цвет фона кнопки */
    color: white; /* Цвет текста */
    border: none; /* Убираем границу */
    padding: 10px 5px; /* Внутренние отступы */
    border-radius: 12px; /* Скругление углов */
    cursor: pointer; /* Курсор в виде руки */
    font-size: 13px; /* Размер шрифта */
    transition: background-color 0.3s, transform 0.2s; /* Плавные переходы */
    max-width: 100px;
    height: 40px; /* Фиксированная высота кнопки */
    display: flex; /* Включаем flexbox для выравнивания текста внутри кнопки */
    align-items: center; /* Выравниваем текст по вертикали внутри кнопки */
    justify-content: center; /* Выравниваем текст по горизонтали внутри кнопки */
}



.button span {
    flex-grow: 1;
    text-align: left;
    padding-left: 10px;
    position: relative;
    top: -10px; /* Немного поднимаем текст */
}

.button svg {
    margin-left: 80px; /* Отодвигаем иконку вправо */
    top: -16px;
}


.icon-button {
    background: none;
    border: none;
    cursor: pointer;
  }
  
  .icon-button:hover {
    opacity: 0.7;
  }
  .custom-button {
    padding: 10px;
    border: none;
    margin: 10px auto;
    background-color: white;
    color: #7527B2;
    cursor: pointer;
    border-radius: 12px;
    width: 100%;
    max-width: 200px;
    height: 40px;
    display: flex;
    align-items: center; /* Выравнивание по вертикали */
    justify-content: space-between; /* Распределение пространства между элементами */
    font-size: 14px;
    font-family: 'Montserrat', sans-serif; /* Подключение шрифта Montserrat */
    transition: background-color 0.3s ease, transform 0.2s ease;
}

.icon-left,
.icon-right {
    width: 28px; /* Размер иконок */
    height: 28px;
    flex-shrink: 0; /* Запрет сжатия иконок */
}

.button-text {
    flex-grow: 1; /* Текст занимает всё доступное пространство */
    text-align: center; /* Центрирование текста */
    margin: 0 8px; /* Отступы между текстом и иконками */
}

.custom-button:hover {
    background-color: #eae8ef;
}

.custom-button:active {
    transform: translateY(2px);
}

.icon-left,
.icon-right {
    width: 24px;
    height: 24px;
    flex-shrink: 0;
}


h1 {
    color:#291161;
    font-size: 24px;
    margin-bottom: 20px;
    text-align: center;
}

h3 {
    color: #333;
    margin-bottom: 20px;
    text-align: center;
}

label {
    display: block;
    margin-bottom: 5px;
    color: #333;
}

input[type="text"],
input[type="email"],
input[type="password"] {
    width: 200px;
    padding: 10px;
    margin-bottom: 10px;
    border: 1px solid #f0f0f0;
    border-radius: 12px;
}

input[type="submit"] {
    width: 200px;
    background-color: #D2CAE8; 
    color: #fff;
    padding: 10px 20px;
    border: none;
    border-radius: 3px;
    cursor: pointer;
}

.password-container {
    position: relative;
    width: 100%; 
}

.password-input {
    width: 100%;
    padding: 12px 45px 12px 15px; /* Увеличиваем отступ справа для иконки */
    font-size: 16px;
    border: 1px solid #ccc;
    border-radius: 8px; /* Скругляем углы */
    box-sizing: border-box; /* Учитываем padding в ширине */
}

.hidden {
    display: none;
}


.message {
    color: #5B4296;
    font-size: 14px; /* Уменьшите размер шрифта по необходимости */
    text-align: center; /* Центрируйте текст */
    margin-top: 10px; /* Дополнительный отступ сверху для лучшей читаемости */
    font-weight: bold;
}

.registration-title, .forgot-password-link {
    text-align: center;
}


#verificationCodeWindow {
    display: flex;
    justify-content: center;
    align-items: center;
    text-align: center;
    margin-top: 20px;
}
input[type="button"].registration-button:hover {
    background-color: #dc56a8;
}

a:hover {
    color: blue; 
} 

.inactive-button {
    background-color: gray;
    color: #3a3838; 
    cursor: not-allowed; 
    
    pointer-events: none;
}

.inactive-button:hover {
    background-color: gray;}


.error-message {
    color: red;
    font-size: 9px;
    margin-top: 3px; 
    margin-bottom: 3px; 
}



.confirmationMessage {
    color: #5B4296;
    font-size: 14px;
    margin-top: 10px;}
 
 .language-switcher {
            position: relative;
            margin-left: center ; /*-109px; /* Отступ справа от панели */
            /*width: 54px; */
        }

        #lang-select {
            display: none; /* Скрытие оригинального select элемента */
        }

.select2-container--default .select2-selection--single {
            border: none;
            height: 36px;
            padding-left: 1px; /* Отступ слева для иконок */
            background-repeat: no-repeat;
            background-position: center left;
            background-size: 14px; /* Размер иконок */
            font-size: 10px; /* Уменьшение размера шрифта */
            border-radius: 12px;
        }

.select2-container--default .select2-selection--single .select2-selection__rendered {
            line-height: 36px; /* Выравнивание текста по вертикали */
        }

.select2-container--default .select2-selection--single .flag-img {
            width: 14px; /* Ширина изображения флага */
            height: auto; /* Автоматическая высота */
            vertical-align: middle; /* Выравнивание по вертикали */
            margin-right: 5px; /* Отступ справа от текста */
            
        }

        /* Стили для уменьшения размера флагов и текста в выпадающем списке */
.select2-dropdown .select2-results__option {
            font-size: 10px;
        }

.select2-dropdown .select2-results__option .flag-img {
            width: 14px; /* Уменьшение ширины изображения флага */
            height: auto; /* Автоматическая высота */
            vertical-align: middle; /* Выравнивание по вертикали */
            margin-right: 5px; /* Отступ справа от текста */
        }  

.link-button {
    background: none;
    border: none;
    color: #7B43F2;
    cursor: pointer;
    font-size: 14px;
    font-family: inherit;
    }


.link-button-left{
    text-align: left;
    font-size: 12px;
    float: left;
    white-space: nowrap;
    max-width:60px;width:60px;
    max-height: 20px;
    height: 20px;
    margin-top: 0px;
    margin-bottom: 0px;
    margin-left:25px;
}    

.link-button:hover {
     color: darkblue;
     text-decoration: underline;
     background: none;
     border: none;

        }        

.logo {
    display: flex;
    justify-content: center; /* Центрирование логотипа */
    margin-top: 10px; /* Отступ сверху для логотипа */
      }

/* Стили для рамки вокруг генератора паролей */
.password-generator {
    border: 1px solid #ccc;
    padding: 10px;
    margin-top: 20px;
    margin-bottom: 20px;
    border-radius: 5px;
}

/* Уменьшение шрифта для чекбоксов генератора паролей */
.password-generator label {
    font-size: 0.9em;
}

/* Изменение стиля для заголовка "Настройки генератора паролей" */
.password-generator h3 {
    font-size: 1em;
    margin-bottom: 10px;
}

/* Уменьшение интервала между элементами */
.checkbox-group input[type="checkbox"],
.checkbox-group label {
    margin-right: 10px;
}

/* Стили для выпадающих списков */
select#birth,
select#user_sex {
    width: 200px;
    padding: 10px;         /* Внутренние отступы */
    font-size: 14px;
    color: #5B4296;
    border: 1px solid #ccc;/* Рамка вокруг */
    border-radius: 12px;   /* Скругленные углы */
    box-sizing: border-box;/* Учитываем отступы и границы при расчете ширины */
    background-color: white;
    appearance: none;      /* Скрываем стандартный стиль стрелки */
    margin-bottom: 10px;   /* Отступ снизу для разделения полей */
}

/* Стили для фокуса на выпадающих списках */
select#birth:focus,
select#user_sex:focus {
    outline: none;         /* Убираем обводку при фокусе */
    border-color: #7527B2; /* Цвет рамки при фокусе, как у кнопок */
    background-color: #ffffff; /* Фон при фокусе, как у кнопок */
    color: #7527B2;          /* Цвет текста при фокусе, как у кнопок */
    box-shadow: 0 0 5px rgba(117, 39, 178, 0.5); /* Тень для акцента */
}

/* Стили для выбранной опции в выпадающем списке */
select#birth option:checked,
select#user_sex option:checked {
    background-color: #5B4296; /* Цвет фона выбранной опции */
    color: white;              /* Цвет текста выбранной опции */
}
.hidden {
    display: none;
}

#qrCodeContainer {
    display: flex;
    justify-content: center;
    align-items: center;
    width: 160px;
    height: 160px;
    margin: 0 auto;
}

#qrcode {
    display: block; /* Убираем побочные отступы inline-элементов */
    margin: 0 auto; /* Центрируем элемент внутри родителя */
    text-align: center; /* Если в HTML-коде есть текст, он центрируется */
    max-width: 100%;
    display: inline-block;
}

#userCorId.clickable {
    cursor: pointer; /* Изменяет курсор на "руку" при наведении */
    color: blue; /* Цвет текста */
   /* text-decoration: underline; /* Подчеркивание текста */
}

#userCorId.clickable:hover {
    color: darkblue; /* Темный цвет при наведении */
}
#userCorId {
    margin-top: 0; /* уменьшенный отступ */
}

.eye-icon {
    position: absolute;
    right: 15px; /* Расстояние от правого края поля */
    top: 40%; /* Выравнивание по центру по вертикали */
    transform: translateY(-50%);
    cursor: pointer;
    width: 20px;
    height: 20px;
    color: #5B4296;
}

.otp-container {
    display: none; /* Изначально скрываем */
    justify-content: center;
    gap: 10px;
    margin: 10px 0;
    max-width: 200px; /* Ограничиваем ширину */
}

.otp-input {
    width: 35px;
    height: 35px;
    font-size: 14px;
    text-align: center;
    border: 2px solid #5B4296;
    border-radius: 10px;
    background-color: #ffffff;
    outline: none;
    transition: border-color 0.3s ease-in-out;
    max-width: 32px; /* Ограничиваем ширину */
}

.otp-input:focus {
    border: 2px solid #5B4296;
    border-color: #a067ff;
    background-color: #fff;
}


.cards-container {
    display: flex;
    flex-wrap: wrap;
    gap: 16px;
    justify-content: center; /* Выравнивание по центру по горизонтали */
    align-items: center; /* Выравнивание по центру по вертикали */
}

.card {
    border: 1px solid #ffffff;
    background-color: rgba(255, 255, 255, 0.6);
    border-radius: 12px;
    padding: 10px;
    width: 420px;
    box-shadow: 0 2px 4px rgba(0, 0, 0, 0.1);
    display: flex; /* Используем flexbox для расположения иконки и контента */
    gap: 10px; /* Отступ между иконкой и контентом */
    align-items: center; /* Выравнивание по вертикали */
    position: relative; /* Для позиционирования звездочки */
}


.session-card {
    background-color: rgba(255, 255, 255, 0.6); /* Белый фон с прозрачностью 60% */
<<<<<<< HEAD
    border-radius: 12px; 
    padding: 7px; 
    width: 320px; /* Ширина карточки */
=======
    border-radius: 8px; /* Скругление углов */
    padding: 7px; /* Внутренние отступы */
    width: 300px; /* Ширина карточки */
>>>>>>> fa22afff
    box-shadow: 0 2px 4px rgba(0, 0, 0, 0.1); /* Тень */
    display: flex;
    flex-direction: column;
    gap: 5px; /* Уменьшаем расстояние между элементами внутри карточки */
}


#sessionsModal {
    display: none;
    position: fixed;
    background: radial-gradient(circle, #ffffff, #f1e9fc, #fcf7f2);
    box-shadow: 0px 10px 30px rgba(0, 0, 0, 0.1);
    border: 1px solid #ccc;
    border-radius: 30px;
    top: 100px;
    left: 100px;
    width: 400px;
    overflow-y: auto; /* Добавляем прокрутку, если контент не помещается */
    max-height: 90vh; /* Максимальная высота модального окна */
    min-height: 200px; /* Минимальная высота модального окна */
}
/* Стили для содержимого карточки сессии */
.session-card .card-content {
    font-size: 12px; /* Уменьшаем размер шрифта */
    color: #291161; /* Цвет текста (цвет темы) */
    line-height: 1.1; /* Уменьшаем высоту строки */
}

/* Стили для заголовков внутри карточки сессии */
.session-card .card-content strong {
    color: #7527B2; /* Цвет заголовков (другой оттенок темы) */
    font-weight: 600; /* Увеличиваем жирность заголовков */
}

.card:hover {
    background-color: rgba(255, 255, 255, 0.8); /* Увеличиваем прозрачность фона */
    box-shadow: 0 4px 8px rgba(0, 0, 0, 0.2); /* Увеличиваем тень */
    transform: translateY(-2px); /* Слегка поднимаем карточку */
    cursor: pointer; /* Меняем курсор на указатель */
}


.icon-container {
    display: flex;
    align-items: center; /* Выравнивание иконки по центру по вертикали */
    justify-content: center; /* Выравнивание иконки по центру по горизонтали */
    width: 40px; /* Ширина контейнера для иконки */
    height: 100%; /* Иконка занимает всю высоту карточки */
}

.icon-placeholder {
    width: 36px;
    height: 36px;
    display: flex;
    align-items: center;
    justify-content: center;
    background-color: #FFFFFF; /* Цвет фона для заглушки */
    border-radius: 50%; /* Круглая форма */
    font-size: 24px;
    font-weight: bold; /* Жирный шрифт */
    color: #291161; /* Цвет текста */
}

.favicon {
    width: 36px;
    height: 36px;
    border-radius: 50%; /* Круглая форма для иконки */
}

.content {
    flex: 1; /* Контент занимает оставшееся пространство */
    display: flex;
    flex-direction: column;
    gap: 4px; /* Отступ между заголовком и логином */
    align-items: flex-start; /* Выравнивание по левому краю */
}

.card-header h3 {
    margin: 0;
    color: #291161;
    font-size: 17px;
}

.card-body span {
    color: #5B4296;
    font-size: 12px;
}

.star-container {
    display: flex;
    align-items: center; /* Выравнивание звездочки по вертикали */
    justify-content: flex-end; /* Звездочка справа */
    margin-left: auto; /* Звездочка прижимается к правому краю */
}


.star svg {
    transition: transform 0.3s ease;
    cursor: pointer;
}

.star.favorite svg {
    transform: scale(1.0); /* Увеличение звездочки при активации */
}


.image-frame {
    width: 190px;
    height:190px;
    border: 1px solid #5B4296;
    border-radius: 12px;
    position: relative;
    overflow: hidden;
    display: flex;
    justify-content: center;
    align-items: center;
}

#placeholder {
    width: 144px; /* Ширина SVG */
    height: 144px; /* Высота SVG */
}

#previewImage {
    position: absolute;
    top: 0;
    left: 0;
    cursor: grab;
    max-width: none; /* Отключаем ограничение по ширине */
    max-height: none; /* Отключаем ограничение по высоте */
    display: none;
}<|MERGE_RESOLUTION|>--- conflicted
+++ resolved
@@ -627,15 +627,10 @@
 
 .session-card {
     background-color: rgba(255, 255, 255, 0.6); /* Белый фон с прозрачностью 60% */
-<<<<<<< HEAD
+
     border-radius: 12px; 
     padding: 7px; 
     width: 320px; /* Ширина карточки */
-=======
-    border-radius: 8px; /* Скругление углов */
-    padding: 7px; /* Внутренние отступы */
-    width: 300px; /* Ширина карточки */
->>>>>>> fa22afff
     box-shadow: 0 2px 4px rgba(0, 0, 0, 0.1); /* Тень */
     display: flex;
     flex-direction: column;
